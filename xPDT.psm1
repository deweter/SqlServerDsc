--- conflicted
+++ resolved
@@ -1,19 +1,3 @@
-<<<<<<< HEAD
-data LocalizedData
-{
-    ConvertFrom-StringData @'
-
-FileNotFound=File not found in the environment path
-AbsolutePathOrFileName=Absolute path or file name expected
-InvalidArgument=Invalid argument: '{0}' with value: '{1}'
-InvalidArgumentAndMessage={0} {1}
-ErrorStarting=Failure starting process matching path '{0}'. Message: {1}
-FailureWaitingForProcessesToStart=Failed to wait for processes to start
-ProcessStarted=Process matching path '{0}' started in process ID {1}
-ProcessAlreadyStarted=Process matching path '{0}' already started in process ID {1}
-'@
-}
-
 Import-LocalizedData LocalizedData -filename xPDT.strings.psd1
 
 function ThrowInvalidArgumentError
@@ -52,6 +36,15 @@
     $Path = [Environment]::ExpandEnvironmentVariables($Path)
     if(IsRootedPath $Path)
     {
+        if(!(Test-Path $Path -PathType Leaf))
+        {
+            ThrowInvalidArgumentError "CannotFindRootedPath" ($LocalizedData.InvalidArgumentAndMessage -f ($LocalizedData.InvalidArgument -f "Path",$Path), $LocalizedData.FileNotFound)
+        }
+        return $Path
+    }
+    else
+    {
+        $Path = (Get-Item -Path $Path -ErrorAction SilentlyContinue).FullName
         if(!(Test-Path $Path -PathType Leaf))
         {
             ThrowInvalidArgumentError "CannotFindRootedPath" ($LocalizedData.InvalidArgumentAndMessage -f ($LocalizedData.InvalidArgument -f "Path",$Path), $LocalizedData.FileNotFound)
@@ -219,6 +212,7 @@
             LOGON32_PROVIDER_WINNT40,
             LOGON32_PROVIDER_WINNT50
         }
+
         [StructLayout(LayoutKind.Sequential)]
         public struct SECURITY_ATTRIBUTES
         {
@@ -497,711 +491,6 @@
     }
     catch
     {}
-    if($owner.Domain -ne $null)
-    {
-        return $Owner.Domain + "\" + $Owner.User
-    }
-    else                
-    {
-        return $Owner.User
-    }
-}
-
-function GetWin32ProcessArgumentsFromCommandLine
-{
-    param
-    (
-        [String]
-        $commandLine
-    )
-
-    if($commandLine -eq $null)
-    {
-        return ""
-    }
-    $commandLine=$commandLine.Trim()
-    if($commandLine.Length -eq 0)
-    {
-        return ""
-    }
-    if($commandLine[0] -eq '"')
-    {
-        $charToLookfor=[char]'"'
-    }
-    else
-    {
-        $charToLookfor=[char]' '
-    }
-    $endOfCommand=$commandLine.IndexOf($charToLookfor ,1)
-    if($endOfCommand -eq -1)
-    {
-        return ""
-    }
-    return $commandLine.Substring($endOfCommand+1).Trim()
-}
-
-function StartWin32Process
-{
-    param
-    (
-        [parameter(Mandatory = $true)]
-        [ValidateNotNullOrEmpty()]
-        [String]
-        $Path,
-
-        [String]
-        $Arguments,
-
-        [PSCredential]
-        $Credential,
-
-        [Switch]
-        $AsTask
-    )
-
-    $GetArguments = ExtractArguments $PSBoundParameters ("Path","Arguments","Credential")
-    $Processes = @(GetWin32Process @getArguments)
-    if ($processes.Count -eq 0)
-    {
-        if($PSBoundParameters.ContainsKey("Credential"))
-        {
-            if($AsTask)
-            {
-                $ActionArguments = ExtractArguments $PSBoundParameters `
-                        ("Path",    "Arguments") `
-                        ("Execute", "Argument")
-                if([string]::IsNullOrEmpty($Arguments))
-                {
-                    $null = $ActionArguments.Remove("Argument")
-                }
-                $TaskGuid = [guid]::NewGuid().ToString()
-                $Action = New-ScheduledTaskAction @ActionArguments
-                $null = Register-ScheduledTask -TaskName "xPDT $TaskGuid" -Action $Action -User $Credential.UserName -Password $Credential.GetNetworkCredential().Password -RunLevel Highest
-                $err = Start-ScheduledTask -TaskName "xPDT $TaskGuid"
-            }
-            else
-            {
-                try
-                {
-                    CallPInvoke
-                    [Source.NativeMethods]::CreateProcessAsUser(("$Path " + $Arguments),$Credential.GetNetworkCredential().Domain,$Credential.GetNetworkCredential().UserName,$Credential.GetNetworkCredential().Password)
-                }
-                catch
-                {
-                    $exception = New-Object System.ArgumentException $_
-                    $errorCategory = [System.Management.Automation.ErrorCategory]::OperationStopped
-                    $errorRecord = New-Object System.Management.Automation.ErrorRecord $exception, "Win32Exception", $errorCategory, $null
-                    $err = $errorRecord
-                }
-            }
-        }
-        else
-        {
-            $StartArguments = ExtractArguments $PSBoundParameters `
-                    ("Path",     "Arguments",    "Credential") `
-                    ("FilePath", "ArgumentList", "Credential")
-            if([string]::IsNullOrEmpty($Arguments))
-            {
-                $null = $StartArguments.Remove("ArgumentList")
-            }
-            $err = Start-Process @StartArguments
-        }
-        if($err -ne $null)
-        {
-            throw $err
-        }
-        if (!(WaitForWin32ProcessStart @GetArguments))
-        {
-            ThrowInvalidArgumentError "FailureWaitingForProcessesToStart" ($LocalizedData.ErrorStarting -f $Path,$LocalizedData.FailureWaitingForProcessesToStart)
-        }
-    }
-    else
-    {
-        return ($LocalizedData.ProcessAlreadyStarted -f $Path,$Processes.ProcessId)
-    }
-    $Processes = @(GetWin32Process @getArguments)
-    return ($LocalizedData.ProcessStarted -f $Path,$Processes.ProcessId)
-}
-
-function WaitForWin32ProcessStart
-{
-    [CmdletBinding()]
-    param
-    (
-        [parameter(Mandatory = $true)]
-        [ValidateNotNullOrEmpty()]
-        [String]
-        $Path,
-
-        [String]
-        $Arguments,
-
-        [PSCredential]
-        $Credential
-    )
-
-    $start = [DateTime]::Now
-    $GetArguments = ExtractArguments $PSBoundParameters ("Path","Arguments","Credential")
-    do
-    {
-        $value = @(GetWin32Process @GetArguments).Count -ge 1
-    } while(!$value -and ([DateTime]::Now - $start).TotalMilliseconds -lt 60000)
-    
-    return $value
-}
-
-function WaitForWin32ProcessEnd
-{
-    [CmdletBinding()]
-    param
-    (
-        [parameter(Mandatory = $true)]
-        [ValidateNotNullOrEmpty()]
-        [String]
-        $Path,
-
-        [String]
-        $Arguments,
-
-        [PSCredential]
-        $Credential
-    )
-
-    $GetArguments = ExtractArguments $PSBoundParameters ("Path","Arguments","Credential")
-    While (WaitForWin32ProcessStart @GetArguments)
-    {
-        Start-Sleep 1
-    }
-    Get-ScheduledTask | Where-Object {($_.TaskName.Length -ge 4) -and ($_.TaskName.Substring(0,4) -eq "xPDT") -and ($_.Actions.Execute -eq $Path) -and ($_.Actions.Arguments -eq $Arguments)} | Where-Object {$_ -ne $null} | Unregister-ScheduledTask -Confirm:$false
-}
-
-function NetUse
-{
-    param
-    (   
-        [parameter(Mandatory)]
-        [string]
-        $SourcePath,
-        
-        [parameter(Mandatory)]
-        [PSCredential]
-        $Credential,
-        
-        [string]
-        $Ensure = "Present"
-    )
-
-    if(($SourcePath.Length -ge 2) -and ($SourcePath.Substring(0,2) -eq "\\"))
-    {
-        $args = @()
-        if ($Ensure -eq "Absent")
-        {
-            $args += "use", $SourcePath, "/del"
-        }
-        else 
-        {
-            $args += "use", $SourcePath, $($Credential.GetNetworkCredential().Password), "/user:$($Credential.GetNetworkCredential().Domain)\$($Credential.GetNetworkCredential().UserName)"
-        }
-
-        &"net" $args
-    }
-}
-
-Export-ModuleMember ResolvePath,StartWin32Process,WaitForWin32ProcessEnd,NetUse
-=======
-Import-LocalizedData LocalizedData -filename xPDT.strings.psd1
-
-function ThrowInvalidArgumentError
-{
-    [CmdletBinding()]
-    param
-    (
-        [parameter(Mandatory = $true)]
-        [ValidateNotNullOrEmpty()]
-        [String]
-        $errorId,
-
-        [parameter(Mandatory = $true)]
-        [ValidateNotNullOrEmpty()]
-        [String]
-        $errorMessage
-    )
-
-    $errorCategory=[System.Management.Automation.ErrorCategory]::InvalidArgument
-    $exception = New-Object System.ArgumentException $errorMessage;
-    $errorRecord = New-Object System.Management.Automation.ErrorRecord $exception, $errorId, $errorCategory, $null
-    throw $errorRecord
-}
-
-function ResolvePath
-{
-    [CmdletBinding()]
-    param
-    (
-        [parameter(Mandatory = $true)]
-        [ValidateNotNullOrEmpty()]
-        [System.String]
-        $Path
-    )
-
-    $Path = [Environment]::ExpandEnvironmentVariables($Path)
-    if(IsRootedPath $Path)
-    {
-        if(!(Test-Path $Path -PathType Leaf))
-        {
-            ThrowInvalidArgumentError "CannotFindRootedPath" ($LocalizedData.InvalidArgumentAndMessage -f ($LocalizedData.InvalidArgument -f "Path",$Path), $LocalizedData.FileNotFound)
-        }
-        return $Path
-    }
-    else
-    {
-        $Path = (Get-Item -Path $Path -ErrorAction SilentlyContinue).FullName
-        if(!(Test-Path $Path -PathType Leaf))
-        {
-            ThrowInvalidArgumentError "CannotFindRootedPath" ($LocalizedData.InvalidArgumentAndMessage -f ($LocalizedData.InvalidArgument -f "Path",$Path), $LocalizedData.FileNotFound)
-        }
-        return $Path
-    }
-    if([string]::IsNullOrEmpty($env:Path))
-    {
-        ThrowInvalidArgumentError "EmptyEnvironmentPath" ($LocalizedData.InvalidArgumentAndMessage -f ($LocalizedData.InvalidArgument -f "Path",$Path), $LocalizedData.FileNotFound)
-    }
-    if((Split-Path $Path -Leaf) -ne $Path)
-    {
-        ThrowInvalidArgumentError "NotAbsolutePathOrFileName" ($LocalizedData.InvalidArgumentAndMessage -f ($LocalizedData.InvalidArgument -f "Path",$Path), $LocalizedData.AbsolutePathOrFileName)
-    }
-    foreach($rawSegment in $env:Path.Split(";"))
-    {
-        $segment = [Environment]::ExpandEnvironmentVariables($rawSegment)
-        $segmentRooted = $false
-        try
-        {
-            $segmentRooted=[IO.Path]::IsPathRooted($segment)
-        }
-        catch {}
-        if(!$segmentRooted)
-        {
-            continue
-        }
-        $candidate = join-path $segment $Path
-        if(Test-Path $candidate -PathType Leaf)
-        {
-            return $candidate
-        }
-    }
-    ThrowInvalidArgumentError "CannotFindRelativePath" ($LocalizedData.InvalidArgumentAndMessage -f ($LocalizedData.InvalidArgument -f "Path",$Path), $LocalizedData.FileNotFound)
-}
-
-function IsRootedPath
-{
-    param
-    (
-        [parameter(Mandatory = $true)]
-        [ValidateNotNullOrEmpty()]
-        [String]
-        $Path
-    )
-
-    try
-    {
-        return [IO.Path]::IsPathRooted($Path)
-    }
-    catch
-    {
-        ThrowInvalidArgumentError "CannotGetIsPathRooted" ($LocalizedData.InvalidArgumentAndMessage -f ($LocalizedData.InvalidArgument -f "Path",$Path), $_.Exception.Message)
-    }
-}
-
-function ExtractArguments
-{
-    [CmdletBinding()]
-    param
-    (
-        [parameter(Mandatory = $true)]
-        $functionBoundParameters,
-        
-        [parameter(Mandatory = $true)]
-        [string[]]
-        $argumentNames,
-        
-        [string[]]
-        $newArgumentNames
-    )
-
-    $returnValue=@{}
-
-    for($i=0;$i -lt $argumentNames.Count;$i++)
-    {
-        $argumentName = $argumentNames[$i]
-
-        if($newArgumentNames -eq $null)
-        {
-            $newArgumentName = $argumentName
-        }
-        else
-        {
-            $newArgumentName = $newArgumentNames[$i]
-        }
-
-        if($functionBoundParameters.ContainsKey($argumentName))
-        {
-            $null = $returnValue.Add($newArgumentName,$functionBoundParameters[$argumentName])
-        }
-    }
-
-    return $returnValue
-}
-
-function CallPInvoke
-{
-    $script:ProgramSource = @"
-using System;
-using System.Collections.Generic;
-using System.Text;
-using System.Security;
-using System.Runtime.InteropServices;
-using System.Diagnostics;
-using System.Security.Principal;
-using System.ComponentModel;
-using System.IO;
-
-namespace Source
-{
-    [SuppressUnmanagedCodeSecurity]
-    public static class NativeMethods
-    {
-        //The following structs and enums are used by the various Win32 API's that are used in the code below
-        
-        [StructLayout(LayoutKind.Sequential)]
-        public struct STARTUPINFO
-        {
-            public Int32 cb;
-            public string lpReserved;
-            public string lpDesktop;
-            public string lpTitle;
-            public Int32 dwX;
-            public Int32 dwY;
-            public Int32 dwXSize;
-            public Int32 dwXCountChars;
-            public Int32 dwYCountChars;
-            public Int32 dwFillAttribute;
-            public Int32 dwFlags;
-            public Int16 wShowWindow;
-            public Int16 cbReserved2;
-            public IntPtr lpReserved2;
-            public IntPtr hStdInput;
-            public IntPtr hStdOutput;
-            public IntPtr hStdError;
-        }
-
-        [StructLayout(LayoutKind.Sequential)]
-        public struct PROCESS_INFORMATION
-        {
-            public IntPtr hProcess;
-            public IntPtr hThread;
-            public Int32 dwProcessID;
-            public Int32 dwThreadID;
-        }
-
-        [Flags]
-        public enum LogonType
-        {
-            LOGON32_LOGON_INTERACTIVE = 2,
-            LOGON32_LOGON_NETWORK = 3,
-            LOGON32_LOGON_BATCH = 4,
-            LOGON32_LOGON_SERVICE = 5,
-            LOGON32_LOGON_UNLOCK = 7,
-            LOGON32_LOGON_NETWORK_CLEARTEXT = 8,
-            LOGON32_LOGON_NEW_CREDENTIALS = 9
-        }
-
-        [Flags]
-        public enum LogonProvider
-        {
-            LOGON32_PROVIDER_DEFAULT = 0,
-            LOGON32_PROVIDER_WINNT35,
-            LOGON32_PROVIDER_WINNT40,
-            LOGON32_PROVIDER_WINNT50
-        }
-
-        [StructLayout(LayoutKind.Sequential)]
-        public struct SECURITY_ATTRIBUTES
-        {
-            public Int32 Length;
-            public IntPtr lpSecurityDescriptor;
-            public bool bInheritHandle;
-        }
-
-        public enum SECURITY_IMPERSONATION_LEVEL
-        {
-            SecurityAnonymous,
-            SecurityIdentification,
-            SecurityImpersonation,
-            SecurityDelegation
-        }
-
-        public enum TOKEN_TYPE
-        {
-            TokenPrimary = 1,
-            TokenImpersonation
-        }
-
-        [StructLayout(LayoutKind.Sequential, Pack = 1)]
-        internal struct TokPriv1Luid
-        {
-            public int Count;
-            public long Luid;
-            public int Attr;
-        }
-
-        public const int GENERIC_ALL_ACCESS = 0x10000000;
-        public const int CREATE_NO_WINDOW = 0x08000000;
-        internal const int SE_PRIVILEGE_ENABLED = 0x00000002;
-        internal const int TOKEN_QUERY = 0x00000008;
-        internal const int TOKEN_ADJUST_PRIVILEGES = 0x00000020;
-        internal const string SE_INCRASE_QUOTA = "SeIncreaseQuotaPrivilege";
-
-        [DllImport("kernel32.dll",
-              EntryPoint = "CloseHandle", SetLastError = true,
-              CharSet = CharSet.Auto, CallingConvention = CallingConvention.StdCall)]
-        public static extern bool CloseHandle(IntPtr handle);
-
-        [DllImport("advapi32.dll",
-              EntryPoint = "CreateProcessAsUser", SetLastError = true,
-              CharSet = CharSet.Ansi, CallingConvention = CallingConvention.StdCall)]
-        public static extern bool CreateProcessAsUser(
-            IntPtr hToken, 
-            string lpApplicationName, 
-            string lpCommandLine,
-            ref SECURITY_ATTRIBUTES lpProcessAttributes, 
-            ref SECURITY_ATTRIBUTES lpThreadAttributes,
-            bool bInheritHandle, 
-            Int32 dwCreationFlags, 
-            IntPtr lpEnvrionment,
-            string lpCurrentDirectory, 
-            ref STARTUPINFO lpStartupInfo,
-            ref PROCESS_INFORMATION lpProcessInformation
-            );
-
-        [DllImport("advapi32.dll", EntryPoint = "DuplicateTokenEx")]
-        public static extern bool DuplicateTokenEx(
-            IntPtr hExistingToken, 
-            Int32 dwDesiredAccess,
-            ref SECURITY_ATTRIBUTES lpThreadAttributes,
-            Int32 ImpersonationLevel, 
-            Int32 dwTokenType,
-            ref IntPtr phNewToken
-            );
-
-        [DllImport("advapi32.dll", CharSet = CharSet.Unicode, SetLastError = true)]
-        public static extern Boolean LogonUser(
-            String lpszUserName,
-            String lpszDomain,
-            String lpszPassword,
-            LogonType dwLogonType,
-            LogonProvider dwLogonProvider,
-            out IntPtr phToken
-            );
-
-        [DllImport("advapi32.dll", ExactSpelling = true, SetLastError = true)]
-        internal static extern bool AdjustTokenPrivileges(
-            IntPtr htok, 
-            bool disall,
-            ref TokPriv1Luid newst, 
-            int len, 
-            IntPtr prev, 
-            IntPtr relen
-            );
-
-        [DllImport("kernel32.dll", ExactSpelling = true)]
-        internal static extern IntPtr GetCurrentProcess();
-
-        [DllImport("advapi32.dll", ExactSpelling = true, SetLastError = true)]
-        internal static extern bool OpenProcessToken(
-            IntPtr h, 
-            int acc, 
-            ref IntPtr phtok
-            );
-
-        [DllImport("advapi32.dll", SetLastError = true)]
-        internal static extern bool LookupPrivilegeValue(
-            string host, 
-            string name,
-            ref long pluid
-            );
-
-        public static void CreateProcessAsUser(string strCommand, string strDomain, string strName, string strPassword)
-        {
-            var hToken = IntPtr.Zero;
-            var hDupedToken = IntPtr.Zero;
-            TokPriv1Luid tp;
-            var pi = new PROCESS_INFORMATION();
-            var sa = new SECURITY_ATTRIBUTES();
-            sa.Length = Marshal.SizeOf(sa);
-            Boolean bResult = false;
-            try
-            {
-                bResult = LogonUser(
-                    strName,
-                    strDomain,
-                    strPassword,
-                    LogonType.LOGON32_LOGON_BATCH,
-                    LogonProvider.LOGON32_PROVIDER_DEFAULT,
-                    out hToken
-                    );
-                if (!bResult) 
-                { 
-                    throw new Win32Exception("The user could not be logged on. Ensure that the user has an existing profile on the machine and that correct credentials are provided. Logon error #" + Marshal.GetLastWin32Error().ToString()); 
-                }
-                IntPtr hproc = GetCurrentProcess();
-                IntPtr htok = IntPtr.Zero;
-                bResult = OpenProcessToken(
-                        hproc, 
-                        TOKEN_ADJUST_PRIVILEGES | TOKEN_QUERY, 
-                        ref htok
-                    );
-                if(!bResult)
-                {
-                    throw new Win32Exception("Open process token error #" + Marshal.GetLastWin32Error().ToString());
-                }
-                tp.Count = 1;
-                tp.Luid = 0;
-                tp.Attr = SE_PRIVILEGE_ENABLED;
-                bResult = LookupPrivilegeValue(
-                    null, 
-                    SE_INCRASE_QUOTA, 
-                    ref tp.Luid
-                    );
-                if(!bResult)
-                {
-                    throw new Win32Exception("Error in looking up privilege of the process. This should not happen if DSC is running as LocalSystem Lookup privilege error #" + Marshal.GetLastWin32Error().ToString());
-                }
-                bResult = AdjustTokenPrivileges(
-                    htok, 
-                    false, 
-                    ref tp, 
-                    0, 
-                    IntPtr.Zero, 
-                    IntPtr.Zero
-                    );
-                if(!bResult)
-                {
-                    throw new Win32Exception("Token elevation error #" + Marshal.GetLastWin32Error().ToString());
-                }
-                
-                bResult = DuplicateTokenEx(
-                    hToken,
-                    GENERIC_ALL_ACCESS,
-                    ref sa,
-                    (int)SECURITY_IMPERSONATION_LEVEL.SecurityIdentification,
-                    (int)TOKEN_TYPE.TokenPrimary,
-                    ref hDupedToken
-                    );
-                if(!bResult)
-                {
-                    throw new Win32Exception("Duplicate Token error #" + Marshal.GetLastWin32Error().ToString());
-                }
-                var si = new STARTUPINFO();
-                si.cb = Marshal.SizeOf(si);
-                si.lpDesktop = "";
-                bResult = CreateProcessAsUser(
-                    hDupedToken,
-                    null,
-                    strCommand,
-                    ref sa, 
-                    ref sa,
-                    false, 
-                    0, 
-                    IntPtr.Zero,
-                    null, 
-                    ref si, 
-                    ref pi
-                    );
-                if(!bResult)
-                {
-                    throw new Win32Exception("The process could not be created. Create process as user error #" + Marshal.GetLastWin32Error().ToString());
-                }
-            }
-            finally
-            {
-                if (pi.hThread != IntPtr.Zero)
-                {
-                    CloseHandle(pi.hThread);
-                }
-                if (pi.hProcess != IntPtr.Zero)
-                {
-                    CloseHandle(pi.hProcess);
-                }
-                if (hDupedToken != IntPtr.Zero)
-                {
-                    CloseHandle(hDupedToken);
-                }
-            }
-        }
-    }
-}
-
-"@
-    Add-Type -TypeDefinition $ProgramSource -ReferencedAssemblies "System.ServiceProcess"
-}
-
-function GetWin32Process
-{
-    [CmdletBinding()]
-    param
-    (
-        [parameter(Mandatory = $true)]
-        [ValidateNotNullOrEmpty()]
-        [String]
-        $Path,
-
-        [String]
-        $Arguments,
-
-        [PSCredential]
-        $Credential
-    )
-
-    $fileName = [io.path]::GetFileNameWithoutExtension($Path)
-    $GetProcesses = @(Get-Process -Name $fileName -ErrorAction SilentlyContinue)
-    $Processes = foreach($process in $GetProcesses)
-    {
-        if($Process.Path -ieq $Path)
-        {
-            try
-            {
-                [wmi]"Win32_Process.Handle='$($Process.Id)'"
-            }
-            catch
-            {
-            }
-        }
-    }
-    if($PSBoundParameters.ContainsKey('Credential'))
-    {
-        $Processes = $Processes | Where-Object {(GetWin32ProcessOwner $_) -eq $Credential.UserName}
-    }
-    if($Arguments -eq $null) {$Arguments = ""}
-    $Processes = $Processes | Where-Object {(GetWin32ProcessArgumentsFromCommandLine $_.CommandLine) -eq $Arguments}
-
-    return $Processes
-}
-
-function GetWin32ProcessOwner
-{
-    param
-    (
-        [parameter(Mandatory = $true)]
-        [ValidateNotNull()]
-        $Process
-    )
-
-    try
-    {
-        $Owner = $Process.GetOwner()
-    }
-    catch
-    {}
     if(($owner.Domain -ne $null) -and ($owner.Domain -ne $env:COMPUTERNAME))
     {
         return $Owner.Domain + "\" + $Owner.User
@@ -1402,16 +691,17 @@
 
     if(($SourcePath.Length -ge 2) -and ($SourcePath.Substring(0,2) -eq "\\"))
     {
-
+        $args = @()
         if ($Ensure -eq "Absent")
         {
-            $cmd = "net.exe use $SourcePath /del"
+            $args += "use", $SourcePath, "/del"
         }
         else 
         {
-            $cmd = "net.exe use $SourcePath $($Credential.GetNetworkCredential().Password) /user:$($Credential.GetNetworkCredential().Domain)\$($Credential.GetNetworkCredential().UserName)"
-        }
-        Invoke-Expression $cmd
+            $args += "use", $SourcePath, $($Credential.GetNetworkCredential().Password), "/user:$($Credential.GetNetworkCredential().Domain)\$($Credential.GetNetworkCredential().UserName)"
+        }
+
+        &"net" $args
     }
 }
 
@@ -1443,5 +733,4 @@
     $xPDT.SelectSingleNode("//xPDT/Component[@Name='$Component' and @Version='$Version']/Role[@Name='$Role']/Update[@Name='$Update']/Variable[@Name='$Name']").Value
 }
 
-Export-ModuleMember ResolvePath,StartWin32Process,WaitForWin32ProcessEnd,NetUse,GetxPDTVariable
->>>>>>> 7a584a68
+Export-ModuleMember ResolvePath,StartWin32Process,WaitForWin32ProcessEnd,NetUse,GetxPDTVariable