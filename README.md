--- conflicted
+++ resolved
@@ -37,11 +37,8 @@
 * **xSQLServerEndpointState** Change state of the endpoint.
 * **xSQLServerEndpointPermission** Grant or revoke permission on the endpoint.
 * **xSQLServerAvailabilityGroupListener** Create or remove an availability group listener.
-<<<<<<< HEAD
+* **xSQLServerReplication** resource to manage SQL Replication distribution and publishing.
 * **xSQLServerScript** resource to extend DSCs Get/Set/Test functionality to T-SQL
-=======
-* **xSQLServerReplication** resource to manage SQL Replication distribution and publishing.
->>>>>>> 6236dac1
 
 ### xSQLServerSetup
 
@@ -311,17 +308,6 @@
 * **Port** The port used for the availability group listener.
 * **DHCP** If DHCP should be used for the availability group listener instead of static IP address.
 
-<<<<<<< HEAD
-###xSQLServerScript
-* **ServerInstance**: (Required) The name of an instance of the Database Engine. For default instances, only specify the computer name. For named instances, use the format ComputerName\\InstanceName.
-* **SetFilePath**: (Key) Path to SQL file that will perform Set action.
-* **GetFilePath**: (Key) Path to SQL file that will perform Get action. SQL Queries returned by this function are returned by the Get-DscConfiguration cmdlet with the GetResult parameter.
-* **TestFilePath**: (Key) Path to SQL file that will perform Test action. Any Script that does not throw an error and returns null is evaluated to true. Invoke-SqlCmd treats SQL Print statements as verbose text, this will not cause a Test to return false. 
-* **Credential**: Specifies the credentials for making a SQL Server Authentication connection to an instance of the Database Engine.
-* **Variable**: Creates a sqlcmd scripting variable for use in the sqlcmd script, and sets a value for the variable.
-* **GetResult**: Result of Get action.
-
-=======
 ###xSQLServerReplication
 * **InstanceName**: (Key) SQL Server instance name where replication distribution will be configured.
 * **Ensure**: (Default = 'Present') 'Present' will configure replication, 'Absent' will disable replication.
@@ -333,15 +319,22 @@
 * **UseTrustedConnection**: (Default = $true) Publisher security mode.
 * **UninstallWithForce**: (Default = $true) Force flag for uninstall procedure
 
->>>>>>> 6236dac1
+###xSQLServerScript
+* **ServerInstance**: (Required) The name of an instance of the Database Engine. For default instances, only specify the computer name. For named instances, use the format ComputerName\\InstanceName.
+* **SetFilePath**: (Key) Path to SQL file that will perform Set action.
+* **GetFilePath**: (Key) Path to SQL file that will perform Get action. SQL Queries returned by this function are returned by the Get-DscConfiguration cmdlet with the GetResult parameter.
+* **TestFilePath**: (Key) Path to SQL file that will perform Test action. Any Script that does not throw an error and returns null is evaluated to true. Invoke-SqlCmd treats SQL Print statements as verbose text, this will not cause a Test to return false. 
+* **Credential**: Specifies the credentials for making a SQL Server Authentication connection to an instance of the Database Engine.
+* **Variable**: Creates a sqlcmd scripting variable for use in the sqlcmd script, and sets a value for the variable.
+
 ## Versions
 
 ### Unreleased
-
-<<<<<<< HEAD
-=======
+* Added resources
+  - xSQLServerScript
+  
 ### 1.8.0.0
->>>>>>> 6236dac1
+
 * Converted appveyor.yml to install Pester from PSGallery instead of from Chocolatey.
 * Added Support for SQL Server 2016
 * xSQLAOGroupEnsure
@@ -352,11 +345,7 @@
   - xSQLServerEndpointState
   - xSQLServerEndpointPermission
   - xSQLServerAvailabilityGroupListener
-<<<<<<< HEAD
-  - xSQLServerScript
-=======
   - xSQLServerReplication
->>>>>>> 6236dac1
 * xSQLServerHelper
     - added functions 
         - Import-SQLPSModule
@@ -370,7 +359,7 @@
 
 * Resources Added
   - xSQLServerConfiguration
-  
+
 ### 1.6.0.0
 
 * Resources Added
@@ -482,10 +471,4 @@
 
 ## Examples
 
-<<<<<<< HEAD
 Examples for use of this resource can be found with the System Center resources, such as **xSCVMM**, **xSCSMA**, and **xSCOM**.
-
-
-=======
-Examples for use of this resource can be found with the System Center resources, such as **xSCVMM**, **xSCSMA**, and **xSCOM**.
->>>>>>> 6236dac1
