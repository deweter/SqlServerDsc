<<<<<<< HEAD
[![Build status](https://ci.appveyor.com/api/projects/status/mxn453y284eab8li/branch/master?svg=true)](https://ci.appveyor.com/project/PowerShell/xsqlserver/branch/master)

# xSQLServer

The **xSQLServer** module contains DSC resources for deployment and configuration of SQL Server in a way that is fully compliant with the requirements of System Center.

## Contributing
Please check out common DSC Resources [contributing guidelines](https://github.com/PowerShell/DscResource.Kit/blob/master/CONTRIBUTING.md).


## Resources

* **xSQLServerSetup** installs a standalone SQL Server instance
* **xSQLServerFirewall** configures firewall settings to allow remote access to a SQL Server instance.
* **xSQLServerRSSecureConnectionLevel** sets the secure connection level for SQL Server Reporting Services.
* **xSQLServerFailoverClusterSetup** installs SQL Server failover cluster instances.
* **xSQLServerRSConfig** configures SQL Server Reporting Services to use a database engine in another instance.

### xSQLServerSetup

* **SourcePath**: (Required) UNC path to the root of the source files for installation.
* **SourceFolder**: Folder within the source path containing the source files for installation.
* **SetupCredential**: (Required) Credential to be used to perform the installation.
* **Features**: (Key) SQL features to be installed.
* **InstanceName**: (Key) SQL instance to be installed.
* **InstanceID**: SQL instance ID, if different from InstanceName.
* **PID**: Product key for licensed installations.
* **UpdateEnabled**: Enabled updates during installation.
* **UpdateSource**: Source of updates to be applied during installation.
* **SQMReporting**: Enable customer experience reporting.
* **ErrorReporting**: Enable error reporting.
* **InstallSharedDir**: Installation path for shared SQL files.
* **InstallSharedWOWDir**: Installation path for x86 shared SQL files.
* **InstanceDir**: Installation path for SQL instance files.
* **SQLSvcAccount**: Service account for the SQL service.
* **SQLSvcAccountUsername**: Output user name for the SQL service.
* **AgtSvcAccount**: Service account for the SQL Agent service.
* **AgtSvcAccountUsername**: Output user name for the SQL Agent service.
* **SQLCollation**: Collation for SQL.
* **SQLSysAdminAccounts**: Array of accounts to be made SQL administrators.
* **SecurityMode**: SQL security mode.
* **SAPwd**: SA password, if SecurityMode=SQL.
* **InstallSQLDataDir**: Root path for SQL database files.
* **SQLUserDBDir**: Path for SQL database files.
* **SQLUserDBLogDir**: Path for SQL log files.
* **SQLTempDBDir**: Path for SQL TempDB files.
* **SQLTempDBLogDir**: Path for SQL TempDB log files.
* **SQLBackupDir**: Path for SQL backup files.
* **FTSvcAccount**: Service account for the Full Text service.
* **FTSvcAccountUsername**: Output username for the Full Text service.
* **RSSvcAccount**: Service account for Reporting Services service.
* **RSSvcAccountUsername**: Output username for the Reporting Services service.
* **ASSvcAccount**: Service account for Analysus Services service.
* **ASSvcAccountUsername**: Output username for the Analysis Services service.
* **ASCollation**: Collation for Analysis Services.
* **ASSysAdminAccounts**: Array of accounts to be made Analysis Services admins.
* **ASDataDir**: Path for Analysis Services data files.
* **ASLogDir**: Path for Analysis Services log files.
* **ASBackupDir**: Path for Analysis Services backup files.
* **ASTempDir**: Path for Analysis Services temp files.
* **ASConfigDir**: Path for Analysis Services config.
* **ISSvcAccount**: Service account for Integration Services service.
* **ISSvcAccountUsername**: Output user name for the Integration Services service.

### xSQLServerFirewall

* **Ensure**: (Key) Ensures that SQL firewall rules are **Present** or **Absent** on the machine.
* **SourcePath**: (Required) UNC path to the root of the source files for installation.
* **SourceFolder**: Folder within the source path containing the source files for installation.
* **Features**: (Key) SQL features to enable firewall rules for.
* **InstanceName**: (Key) SQL instance to enable firewall rules for.
* **DatabaseEngineFirewall**: Is the firewall rule for the Database Engine enabled?
* **BrowserFirewall**: Is the firewall rule for the Browser enabled?
* **ReportingServicesFirewall**: Is the firewall rule for Reporting Services enabled?
* **AnalysisServicesFirewall**: Is the firewall rule for Analysis Services enabled?
* **IntegrationServicesFirewall**: Is the firewall rule for the Integration Services enabled?

### xSQLServerRSSecureConnectionLevel

* **InstanceName**: (Key) SQL instance to set secure connection level for.
* **SecureConnectionLevel**: (Key) SQL Server Reporting Service secure connection level.
* **Credential**: (Required) Credential with administrative permissions to the SQL instance.

### xSQLServerFailoverClusterSetup

* **Action**: (Key) { Prepare | Complete }
* **SourcePath**: (Required) UNC path to the root of the source files for installation.
* **SourceFolder**: Folder within the source path containing the source files for installation.
* **Credential**: (Required) Credential to be used to perform the installation.
* **Features**: (Required) SQL features to be installed.
* **InstanceName**: (Key) SQL instance to be installed.
* **InstanceID**: SQL instance ID, if different from InstanceName.
* **PID**: Product key for licensed installations.
* **UpdateEnabled**: Enabled updates during installation.
* **UpdateSource**: Source of updates to be applied during installation.
* **SQMReporting**: Enable customer experience reporting.
* **ErrorReporting**: Enable error reporting.
* **FailoverClusterGroup**: Name of the resource group to be used for the SQL Server failover cluster.
* **FailoverClusterNetworkName**: (Required) Network name for the SQL Server failover cluster.
* **FailoverClusterIPAddress**: IPv4 address for the SQL Server failover cluster.
* **InstallSharedDir**: Installation path for shared SQL files.
* **InstallSharedWOWDir**: Installation path for x86 shared SQL files.
* **InstanceDir**: Installation path for SQL instance files.
* **SQLSvcAccount**: Service account for the SQL service.
* **SQLSvcAccountUsername**: Output user name for the SQL service.
* **AgtSvcAccount**: Service account for the SQL Agent service.
* **AgtSvcAccountUsername**: Output user name for the SQL Agent service.
* **SQLCollation**: Collation for SQL.
* **SQLSysAdminAccounts**: Array of accounts to be made SQL administrators.
* **SecurityMode**: SQL security mode.
* **SAPwd**: SA password, if SecurityMode=SQL.
* **InstallSQLDataDir**: Root path for SQL database files.
* **SQLUserDBDir**: Path for SQL database files.
* **SQLUserDBLogDir**: Path for SQL log files.
* **SQLTempDBDir**: Path for SQL TempDB files.
* **SQLTempDBLogDir**: Path for SQL TempDB log files.
* **SQLBackupDir**: Path for SQL backup files.
* **ASSvcAccount**: Service account for Analysis Services service.
* **ASSvcAccountUsername**: Output user name for the Analysis Services service.
* **ASCollation**: Collation for Analysis Services.
* **ASSysAdminAccounts**: Array of accounts to be made Analysis Services admins.
* **ASDataDir**: Path for Analysis Services data files.
* **ASLogDir**: Path for Analysis Services log files.
* **ASBackupDir**: Path for Analysis Services backup files.
* **ASTempDir**: Path for Analysis Services temp files.
* **ASConfigDir**: Path for Analysis Services config.
* **ISSvcAccount**: Service account for Integration Services service.
* **ISSvcAccountUsername**: Output user name for the Integration Services service.
* **ISFileSystemFolder**: File system folder for Integration Services.

### xSQLServerRSConfig

* **InstanceName**: (Key) Name of the SQL Server Reporting Services instance to be configured.
* **RSSQLServer**: (Required) Name of the SQL Server to host the Reporting Service database.
* **RSSQLInstanceName**: (Required) Name of the SQL Server instance to host the Reporting Service database.
* **SQLAdminCredential**: (Required) Credential to be used to perform the configuration.
* **IsInitialized**: Output is the Reporting Services instance initialized.

### xSQLServerNetwork
* **InstanceName**: (Key) name of SQL Server instance for which network will be configured.
* **ProtocolName**: (Required) Name of network protocol to be configured. Only tcp is currently supported.
* **IsEnabled**: Enables/Disables network protocol.
* **TCPDynamicPorts**: 0 if Dynamic ports should be used otherwise empty.
* **TCPPort**: Custom TCP port.
* **RestartService**: If true will restart SQL Service instance service after update. Default false.

## Versions

### Unreleased

* xSQLServerSetup:
  - Added support for SQL Server 2008 R2 installation
  - Removed default values for parameters, to avoid compatibility issues and setup errors
  - Added Replication sub feature detection
  - Added setup parameter BrowserSvcStartupType
* xSQLServerFirewall
  - Removed default values for parameters, to avoid compatibility issues
  - Updated firewall rule name to not use 2012 version, since package supports 2008, 2012 and 2014 versions
* xSQLServerNetwork
  - Added new resource that configures network settings.
  - Currently supports only tcp network protocol
  - Allows to enable and disable network protocol for specified instance service
  - Allows to set custom or dynamic port values

* Updated example files to use correct DebugMode parameter value ForceModuleImport, this is not boolean in WMF 5.0 RTM



### 1.3.0.0

* xSqlServerSetup: 
    - Make Features case-insensitive.

### 1.2.1.0

* Increased timeout for setup process to start to 60 seconds.

### 1.2.0.0

* Updated release with the following new resources 
    - xSQLServerFailoverClusterSetup
    - xSQLServerRSConfig

### 1.1.0.0

* Initial release with the following resources 
    - xSQLServerSetup
    - xSQLServerFirewall
    - xSQLServerRSSecureConnectionLevel

## Examples

Examples for use of this resource can be found with the System Center resources, such as **xSCVMM**, **xSCSMA**, and **xSCOM**.
=======
[![Build status](https://ci.appveyor.com/api/projects/status/mxn453y284eab8li/branch/master?svg=true)](https://ci.appveyor.com/project/PowerShell/xsqlserver/branch/master)

# xSQLServer

The **xSQLServer** module contains DSC resources for deployment and configuration of SQL Server in a way that is fully compliant with the requirements of System Center.

## Contributing
Please check out common DSC Resources [contributing guidelines](https://github.com/PowerShell/DscResource.Kit/blob/master/CONTRIBUTING.md).


## Resources

* **xSQLServerSetup** installs a standalone SQL Server instance
* **xSQLServerFirewall** configures firewall settings to allow remote access to a SQL Server instance.
* **xSQLServerRSSecureConnectionLevel** sets the secure connection level for SQL Server Reporting Services.
* **xSQLServerFailoverClusterSetup** installs SQL Server failover cluster instances.
* **xSQLServerRSConfig** configures SQL Server Reporting Services to use a database engine in another instance.

### xSQLServerSetup

* **SourcePath**: (Required) UNC path to the root of the source files for installation.
* **SourceFolder**: Folder within the source path containing the source files for installation.
* **SetupCredential**: (Required) Credential to be used to perform the installation.
* **Features**: (Key) SQL features to be installed.
* **InstanceName**: (Key) SQL instance to be installed.
* **InstanceID**: SQL instance ID, if different from InstanceName.
* **PID**: Product key for licensed installations.
* **UpdateEnabled**: Enabled updates during installation.
* **UpdateSource**: Source of updates to be applied during installation.
* **SQMReporting**: Enable customer experience reporting.
* **ErrorReporting**: Enable error reporting.
* **InstallSharedDir**: Installation path for shared SQL files.
* **InstallSharedWOWDir**: Installation path for x86 shared SQL files.
* **InstanceDir**: Installation path for SQL instance files.
* **SQLSvcAccount**: Service account for the SQL service.
* **SQLSvcAccountUsername**: Output user name for the SQL service.
* **AgtSvcAccount**: Service account for the SQL Agent service.
* **AgtSvcAccountUsername**: Output user name for the SQL Agent service.
* **SQLCollation**: Collation for SQL.
* **SQLSysAdminAccounts**: Array of accounts to be made SQL administrators.
* **SecurityMode**: SQL security mode.
* **SAPwd**: SA password, if SecurityMode=SQL.
* **InstallSQLDataDir**: Root path for SQL database files.
* **SQLUserDBDir**: Path for SQL database files.
* **SQLUserDBLogDir**: Path for SQL log files.
* **SQLTempDBDir**: Path for SQL TempDB files.
* **SQLTempDBLogDir**: Path for SQL TempDB log files.
* **SQLBackupDir**: Path for SQL backup files.
* **FTSvcAccount**: Service account for the Full Text service.
* **FTSvcAccountUsername**: Output username for the Full Text service.
* **RSSvcAccount**: Service account for Reporting Services service.
* **RSSvcAccountUsername**: Output username for the Reporting Services service.
* **ASSvcAccount**: Service account for Analysus Services service.
* **ASSvcAccountUsername**: Output username for the Analysis Services service.
* **ASCollation**: Collation for Analysis Services.
* **ASSysAdminAccounts**: Array of accounts to be made Analysis Services admins.
* **ASDataDir**: Path for Analysis Services data files.
* **ASLogDir**: Path for Analysis Services log files.
* **ASBackupDir**: Path for Analysis Services backup files.
* **ASTempDir**: Path for Analysis Services temp files.
* **ASConfigDir**: Path for Analysis Services config.
* **ISSvcAccount**: Service account for Integration Services service.
* **ISSvcAccountUsername**: Output user name for the Integration Services service.

### xSQLServerFirewall

* **Ensure**: (Key) Ensures that SQL firewall rules are **Present** or **Absent** on the machine.
* **SourcePath**: (Required) UNC path to the root of the source files for installation.
* **SourceFolder**: Folder within the source path containing the source files for installation.
* **Features**: (Key) SQL features to enable firewall rules for.
* **InstanceName**: (Key) SQL instance to enable firewall rules for.
* **DatabaseEngineFirewall**: Is the firewall rule for the Database Engine enabled?
* **BrowserFirewall**: Is the firewall rule for the Browser enabled?
* **ReportingServicesFirewall**: Is the firewall rule for Reporting Services enabled?
* **AnalysisServicesFirewall**: Is the firewall rule for Analysis Services enabled?
* **IntegrationServicesFirewall**: Is the firewall rule for the Integration Services enabled?

### xSQLServerRSSecureConnectionLevel

* **InstanceName**: (Key) SQL instance to set secure connection level for.
* **SecureConnectionLevel**: (Key) SQL Server Reporting Service secure connection level.
* **Credential**: (Required) Credential with administrative permissions to the SQL instance.

### xSQLServerFailoverClusterSetup

* **Action**: (Key) { Prepare | Complete }
* **SourcePath**: (Required) UNC path to the root of the source files for installation.
* **SourceFolder**: Folder within the source path containing the source files for installation.
* **Credential**: (Required) Credential to be used to perform the installation.
* **Features**: (Required) SQL features to be installed.
* **InstanceName**: (Key) SQL instance to be installed.
* **InstanceID**: SQL instance ID, if different from InstanceName.
* **PID**: Product key for licensed installations.
* **UpdateEnabled**: Enabled updates during installation.
* **UpdateSource**: Source of updates to be applied during installation.
* **SQMReporting**: Enable customer experience reporting.
* **ErrorReporting**: Enable error reporting.
* **FailoverClusterGroup**: Name of the resource group to be used for the SQL Server failover cluster.
* **FailoverClusterNetworkName**: (Required) Network name for the SQL Server failover cluster.
* **FailoverClusterIPAddress**: IPv4 address for the SQL Server failover cluster.
* **InstallSharedDir**: Installation path for shared SQL files.
* **InstallSharedWOWDir**: Installation path for x86 shared SQL files.
* **InstanceDir**: Installation path for SQL instance files.
* **SQLSvcAccount**: Service account for the SQL service.
* **SQLSvcAccountUsername**: Output user name for the SQL service.
* **AgtSvcAccount**: Service account for the SQL Agent service.
* **AgtSvcAccountUsername**: Output user name for the SQL Agent service.
* **SQLCollation**: Collation for SQL.
* **SQLSysAdminAccounts**: Array of accounts to be made SQL administrators.
* **SecurityMode**: SQL security mode.
* **SAPwd**: SA password, if SecurityMode=SQL.
* **InstallSQLDataDir**: Root path for SQL database files.
* **SQLUserDBDir**: Path for SQL database files.
* **SQLUserDBLogDir**: Path for SQL log files.
* **SQLTempDBDir**: Path for SQL TempDB files.
* **SQLTempDBLogDir**: Path for SQL TempDB log files.
* **SQLBackupDir**: Path for SQL backup files.
* **ASSvcAccount**: Service account for Analysis Services service.
* **ASSvcAccountUsername**: Output user name for the Analysis Services service.
* **ASCollation**: Collation for Analysis Services.
* **ASSysAdminAccounts**: Array of accounts to be made Analysis Services admins.
* **ASDataDir**: Path for Analysis Services data files.
* **ASLogDir**: Path for Analysis Services log files.
* **ASBackupDir**: Path for Analysis Services backup files.
* **ASTempDir**: Path for Analysis Services temp files.
* **ASConfigDir**: Path for Analysis Services config.
* **ISSvcAccount**: Service account for Integration Services service.
* **ISSvcAccountUsername**: Output user name for the Integration Services service.
* **ISFileSystemFolder**: File system folder for Integration Services.

### xSQLServerRSConfig

* **InstanceName**: (Key) Name of the SQL Server Reporting Services instance to be configured.
* **RSSQLServer**: (Required) Name of the SQL Server to host the Reporting Service database.
* **RSSQLInstanceName**: (Required) Name of the SQL Server instance to host the Reporting Service database.
* **SQLAdminCredential**: (Required) Credential to be used to perform the configuration.
* **IsInitialized**: Output is the Reporting Services instance initialized.

## Versions

### Unreleased

* xSQLServerSetup:
	- Corrected bug in GetFirstItemPropertyValue to correctly handle registry keys with only one value.

### 1.3.0.0

* xSqlServerSetup: 
    - Make Features case-insensitive.

### 1.2.1.0

* Increased timeout for setup process to start to 60 seconds.

### 1.2.0.0

* Updated release with the following new resources 
    - xSQLServerFailoverClusterSetup
    - xSQLServerRSConfig

### 1.1.0.0

* Initial release with the following resources 
    - xSQLServerSetup
    - xSQLServerFirewall
    - xSQLServerRSSecureConnectionLevel

## Examples

Examples for use of this resource can be found with the System Center resources, such as **xSCVMM**, **xSCSMA**, and **xSCOM**.
>>>>>>> 735ca0f6
<|MERGE_RESOLUTION|>--- conflicted
+++ resolved
@@ -1,4 +1,3 @@
-<<<<<<< HEAD
 [![Build status](https://ci.appveyor.com/api/projects/status/mxn453y284eab8li/branch/master?svg=true)](https://ci.appveyor.com/project/PowerShell/xsqlserver/branch/master)
 
 # xSQLServer
@@ -137,35 +136,34 @@
 * **SQLAdminCredential**: (Required) Credential to be used to perform the configuration.
 * **IsInitialized**: Output is the Reporting Services instance initialized.
 
-### xSQLServerNetwork
-* **InstanceName**: (Key) name of SQL Server instance for which network will be configured.
-* **ProtocolName**: (Required) Name of network protocol to be configured. Only tcp is currently supported.
-* **IsEnabled**: Enables/Disables network protocol.
-* **TCPDynamicPorts**: 0 if Dynamic ports should be used otherwise empty.
-* **TCPPort**: Custom TCP port.
-* **RestartService**: If true will restart SQL Service instance service after update. Default false.
+### xSQLServerNetwork
+* **InstanceName**: (Key) name of SQL Server instance for which network will be configured.
+* **ProtocolName**: (Required) Name of network protocol to be configured. Only tcp is currently supported.
+* **IsEnabled**: Enables/Disables network protocol.
+* **TCPDynamicPorts**: 0 if Dynamic ports should be used otherwise empty.
+* **TCPPort**: Custom TCP port.
+* **RestartService**: If true will restart SQL Service instance service after update. Default false.
 
 ## Versions
 
 ### Unreleased
 
 * xSQLServerSetup:
-  - Added support for SQL Server 2008 R2 installation
-  - Removed default values for parameters, to avoid compatibility issues and setup errors
-  - Added Replication sub feature detection
+  - Corrected bug in GetFirstItemPropertyValue to correctly handle registry keys with only one value.
+  - Added support for SQL Server 2008 R2 installation
+  - Removed default values for parameters, to avoid compatibility issues and setup errors
+  - Added Replication sub feature detection
   - Added setup parameter BrowserSvcStartupType
-* xSQLServerFirewall
-  - Removed default values for parameters, to avoid compatibility issues
-  - Updated firewall rule name to not use 2012 version, since package supports 2008, 2012 and 2014 versions
-* xSQLServerNetwork
-  - Added new resource that configures network settings.
-  - Currently supports only tcp network protocol
-  - Allows to enable and disable network protocol for specified instance service
-  - Allows to set custom or dynamic port values
-
-* Updated example files to use correct DebugMode parameter value ForceModuleImport, this is not boolean in WMF 5.0 RTM
-
-
+* xSQLServerFirewall
+  - Removed default values for parameters, to avoid compatibility issues
+  - Updated firewall rule name to not use 2012 version, since package supports 2008, 2012 and 2014 versions
+* xSQLServerNetwork
+  - Added new resource that configures network settings.
+  - Currently supports only tcp network protocol
+  - Allows to enable and disable network protocol for specified instance service
+  - Allows to set custom or dynamic port values
+
+* Updated example files to use correct DebugMode parameter value ForceModuleImport, this is not boolean in WMF 5.0 RTM
 
 ### 1.3.0.0
 
@@ -191,176 +189,4 @@
 
 ## Examples
 
-Examples for use of this resource can be found with the System Center resources, such as **xSCVMM**, **xSCSMA**, and **xSCOM**.
-=======
-[![Build status](https://ci.appveyor.com/api/projects/status/mxn453y284eab8li/branch/master?svg=true)](https://ci.appveyor.com/project/PowerShell/xsqlserver/branch/master)
-
-# xSQLServer
-
-The **xSQLServer** module contains DSC resources for deployment and configuration of SQL Server in a way that is fully compliant with the requirements of System Center.
-
-## Contributing
-Please check out common DSC Resources [contributing guidelines](https://github.com/PowerShell/DscResource.Kit/blob/master/CONTRIBUTING.md).
-
-
-## Resources
-
-* **xSQLServerSetup** installs a standalone SQL Server instance
-* **xSQLServerFirewall** configures firewall settings to allow remote access to a SQL Server instance.
-* **xSQLServerRSSecureConnectionLevel** sets the secure connection level for SQL Server Reporting Services.
-* **xSQLServerFailoverClusterSetup** installs SQL Server failover cluster instances.
-* **xSQLServerRSConfig** configures SQL Server Reporting Services to use a database engine in another instance.
-
-### xSQLServerSetup
-
-* **SourcePath**: (Required) UNC path to the root of the source files for installation.
-* **SourceFolder**: Folder within the source path containing the source files for installation.
-* **SetupCredential**: (Required) Credential to be used to perform the installation.
-* **Features**: (Key) SQL features to be installed.
-* **InstanceName**: (Key) SQL instance to be installed.
-* **InstanceID**: SQL instance ID, if different from InstanceName.
-* **PID**: Product key for licensed installations.
-* **UpdateEnabled**: Enabled updates during installation.
-* **UpdateSource**: Source of updates to be applied during installation.
-* **SQMReporting**: Enable customer experience reporting.
-* **ErrorReporting**: Enable error reporting.
-* **InstallSharedDir**: Installation path for shared SQL files.
-* **InstallSharedWOWDir**: Installation path for x86 shared SQL files.
-* **InstanceDir**: Installation path for SQL instance files.
-* **SQLSvcAccount**: Service account for the SQL service.
-* **SQLSvcAccountUsername**: Output user name for the SQL service.
-* **AgtSvcAccount**: Service account for the SQL Agent service.
-* **AgtSvcAccountUsername**: Output user name for the SQL Agent service.
-* **SQLCollation**: Collation for SQL.
-* **SQLSysAdminAccounts**: Array of accounts to be made SQL administrators.
-* **SecurityMode**: SQL security mode.
-* **SAPwd**: SA password, if SecurityMode=SQL.
-* **InstallSQLDataDir**: Root path for SQL database files.
-* **SQLUserDBDir**: Path for SQL database files.
-* **SQLUserDBLogDir**: Path for SQL log files.
-* **SQLTempDBDir**: Path for SQL TempDB files.
-* **SQLTempDBLogDir**: Path for SQL TempDB log files.
-* **SQLBackupDir**: Path for SQL backup files.
-* **FTSvcAccount**: Service account for the Full Text service.
-* **FTSvcAccountUsername**: Output username for the Full Text service.
-* **RSSvcAccount**: Service account for Reporting Services service.
-* **RSSvcAccountUsername**: Output username for the Reporting Services service.
-* **ASSvcAccount**: Service account for Analysus Services service.
-* **ASSvcAccountUsername**: Output username for the Analysis Services service.
-* **ASCollation**: Collation for Analysis Services.
-* **ASSysAdminAccounts**: Array of accounts to be made Analysis Services admins.
-* **ASDataDir**: Path for Analysis Services data files.
-* **ASLogDir**: Path for Analysis Services log files.
-* **ASBackupDir**: Path for Analysis Services backup files.
-* **ASTempDir**: Path for Analysis Services temp files.
-* **ASConfigDir**: Path for Analysis Services config.
-* **ISSvcAccount**: Service account for Integration Services service.
-* **ISSvcAccountUsername**: Output user name for the Integration Services service.
-
-### xSQLServerFirewall
-
-* **Ensure**: (Key) Ensures that SQL firewall rules are **Present** or **Absent** on the machine.
-* **SourcePath**: (Required) UNC path to the root of the source files for installation.
-* **SourceFolder**: Folder within the source path containing the source files for installation.
-* **Features**: (Key) SQL features to enable firewall rules for.
-* **InstanceName**: (Key) SQL instance to enable firewall rules for.
-* **DatabaseEngineFirewall**: Is the firewall rule for the Database Engine enabled?
-* **BrowserFirewall**: Is the firewall rule for the Browser enabled?
-* **ReportingServicesFirewall**: Is the firewall rule for Reporting Services enabled?
-* **AnalysisServicesFirewall**: Is the firewall rule for Analysis Services enabled?
-* **IntegrationServicesFirewall**: Is the firewall rule for the Integration Services enabled?
-
-### xSQLServerRSSecureConnectionLevel
-
-* **InstanceName**: (Key) SQL instance to set secure connection level for.
-* **SecureConnectionLevel**: (Key) SQL Server Reporting Service secure connection level.
-* **Credential**: (Required) Credential with administrative permissions to the SQL instance.
-
-### xSQLServerFailoverClusterSetup
-
-* **Action**: (Key) { Prepare | Complete }
-* **SourcePath**: (Required) UNC path to the root of the source files for installation.
-* **SourceFolder**: Folder within the source path containing the source files for installation.
-* **Credential**: (Required) Credential to be used to perform the installation.
-* **Features**: (Required) SQL features to be installed.
-* **InstanceName**: (Key) SQL instance to be installed.
-* **InstanceID**: SQL instance ID, if different from InstanceName.
-* **PID**: Product key for licensed installations.
-* **UpdateEnabled**: Enabled updates during installation.
-* **UpdateSource**: Source of updates to be applied during installation.
-* **SQMReporting**: Enable customer experience reporting.
-* **ErrorReporting**: Enable error reporting.
-* **FailoverClusterGroup**: Name of the resource group to be used for the SQL Server failover cluster.
-* **FailoverClusterNetworkName**: (Required) Network name for the SQL Server failover cluster.
-* **FailoverClusterIPAddress**: IPv4 address for the SQL Server failover cluster.
-* **InstallSharedDir**: Installation path for shared SQL files.
-* **InstallSharedWOWDir**: Installation path for x86 shared SQL files.
-* **InstanceDir**: Installation path for SQL instance files.
-* **SQLSvcAccount**: Service account for the SQL service.
-* **SQLSvcAccountUsername**: Output user name for the SQL service.
-* **AgtSvcAccount**: Service account for the SQL Agent service.
-* **AgtSvcAccountUsername**: Output user name for the SQL Agent service.
-* **SQLCollation**: Collation for SQL.
-* **SQLSysAdminAccounts**: Array of accounts to be made SQL administrators.
-* **SecurityMode**: SQL security mode.
-* **SAPwd**: SA password, if SecurityMode=SQL.
-* **InstallSQLDataDir**: Root path for SQL database files.
-* **SQLUserDBDir**: Path for SQL database files.
-* **SQLUserDBLogDir**: Path for SQL log files.
-* **SQLTempDBDir**: Path for SQL TempDB files.
-* **SQLTempDBLogDir**: Path for SQL TempDB log files.
-* **SQLBackupDir**: Path for SQL backup files.
-* **ASSvcAccount**: Service account for Analysis Services service.
-* **ASSvcAccountUsername**: Output user name for the Analysis Services service.
-* **ASCollation**: Collation for Analysis Services.
-* **ASSysAdminAccounts**: Array of accounts to be made Analysis Services admins.
-* **ASDataDir**: Path for Analysis Services data files.
-* **ASLogDir**: Path for Analysis Services log files.
-* **ASBackupDir**: Path for Analysis Services backup files.
-* **ASTempDir**: Path for Analysis Services temp files.
-* **ASConfigDir**: Path for Analysis Services config.
-* **ISSvcAccount**: Service account for Integration Services service.
-* **ISSvcAccountUsername**: Output user name for the Integration Services service.
-* **ISFileSystemFolder**: File system folder for Integration Services.
-
-### xSQLServerRSConfig
-
-* **InstanceName**: (Key) Name of the SQL Server Reporting Services instance to be configured.
-* **RSSQLServer**: (Required) Name of the SQL Server to host the Reporting Service database.
-* **RSSQLInstanceName**: (Required) Name of the SQL Server instance to host the Reporting Service database.
-* **SQLAdminCredential**: (Required) Credential to be used to perform the configuration.
-* **IsInitialized**: Output is the Reporting Services instance initialized.
-
-## Versions
-
-### Unreleased
-
-* xSQLServerSetup:
-	- Corrected bug in GetFirstItemPropertyValue to correctly handle registry keys with only one value.
-
-### 1.3.0.0
-
-* xSqlServerSetup: 
-    - Make Features case-insensitive.
-
-### 1.2.1.0
-
-* Increased timeout for setup process to start to 60 seconds.
-
-### 1.2.0.0
-
-* Updated release with the following new resources 
-    - xSQLServerFailoverClusterSetup
-    - xSQLServerRSConfig
-
-### 1.1.0.0
-
-* Initial release with the following resources 
-    - xSQLServerSetup
-    - xSQLServerFirewall
-    - xSQLServerRSSecureConnectionLevel
-
-## Examples
-
-Examples for use of this resource can be found with the System Center resources, such as **xSCVMM**, **xSCSMA**, and **xSCOM**.
->>>>>>> 735ca0f6
+Examples for use of this resource can be found with the System Center resources, such as **xSCVMM**, **xSCSMA**, and **xSCOM**.